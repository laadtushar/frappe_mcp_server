import { FrappeApp } from "frappe-js-sdk";

// Get environment variables with standardized access pattern
const FRAPPE_URL = process.env.FRAPPE_URL || "http://localhost:8000";
const FRAPPE_API_KEY = process.env.FRAPPE_API_KEY;
const FRAPPE_API_SECRET = process.env.FRAPPE_API_SECRET;
const FRAPPE_TEAM_NAME = process.env.FRAPPE_TEAM_NAME || "";

// Enhanced logging for debugging
console.error(`[AUTH] Initializing Frappe JS SDK with URL: ${FRAPPE_URL}`);
console.error(`[AUTH] API Key available: ${!!FRAPPE_API_KEY}`);
console.error(`[AUTH] API Secret available: ${!!FRAPPE_API_SECRET}`);

// Show first few characters of credentials for debugging (never show full credentials)
if (FRAPPE_API_KEY) {
  console.error(`[AUTH] API Key prefix: ${FRAPPE_API_KEY.substring(0, 4)}...`);
  console.error(`[AUTH] API Key length: ${FRAPPE_API_KEY.length} characters`);
}
if (FRAPPE_API_SECRET) {
  console.error(`[AUTH] API Secret length: ${FRAPPE_API_SECRET.length} characters`);
}

// Log authentication method and status
if (!FRAPPE_API_KEY || !FRAPPE_API_SECRET) {
  console.error("[AUTH] WARNING: API key/secret authentication is required. Missing credentials will cause operations to fail.");
  console.error("[AUTH] Please set both FRAPPE_API_KEY and FRAPPE_API_SECRET environment variables.");
} else {
  console.error("[AUTH] Using API key/secret authentication (token-based)");
  
  // Test token formation
  const testToken = `${FRAPPE_API_KEY}:${FRAPPE_API_SECRET}`;
  console.error(`[AUTH] Test token formed successfully, length: ${testToken.length} characters`);
  console.error(`[AUTH] Token format check: ${testToken.includes(':') ? 'Valid (contains colon separator)' : 'Invalid (missing colon separator)'}`);
}

// Create token function with enhanced error handling
const getToken = () => {
  if (!FRAPPE_API_KEY || !FRAPPE_API_SECRET) {
    console.error("[AUTH] ERROR: Missing API credentials when attempting to create authentication token");
    throw new Error("Authentication failed: Missing API key or secret. Both are required.");
  }
  
  const token = `${FRAPPE_API_KEY}:${FRAPPE_API_SECRET}`;
  
  // Validate token format
  if (!token.includes(':') || token === ':' || token.startsWith(':') || token.endsWith(':')) {
    console.error("[AUTH] ERROR: Malformed authentication token");
    throw new Error("Authentication failed: Malformed token. Check API key and secret format.");
  }
  
  return token;
};

// Initialize Frappe JS SDK with enhanced error handling
export const frappe = new FrappeApp(FRAPPE_URL, {
  useToken: true,
  token: getToken,
  type: "token", // For API key/secret pairs
});

// Add request interceptor with enhanced authentication debugging
frappe.axios.interceptors.request.use(config => {
  config.headers = config.headers || {};
<<<<<<< HEAD
  config.headers['X-Press-Team'] = FRAPPE_TEAM_NAME;
  
  // Log basic request info
  console.error(`[REQUEST] Making request to: ${config.url}`);
  console.error(`[REQUEST] Method: ${config.method}`);
  
  // Enhanced authentication header debugging
  const authHeader = config.headers['Authorization'] as string;
  
  // Detailed auth header analysis
  if (!authHeader) {
    console.error('[AUTH] ERROR: Authorization header is missing completely');
  } else if (authHeader.includes('undefined')) {
    console.error('[AUTH] ERROR: Authorization header contains "undefined"');
  } else if (authHeader.includes('null')) {
    console.error('[AUTH] ERROR: Authorization header contains "null"');
  } else if (authHeader === ':') {
    console.error('[AUTH] ERROR: Authorization header is just a colon - both API key and secret are empty strings');
  } else if (!authHeader.includes(':')) {
    console.error('[AUTH] ERROR: Authorization header is missing the colon separator');
  } else if (authHeader.startsWith(':')) {
    console.error('[AUTH] ERROR: Authorization header is missing the API key (starts with colon)');
  } else if (authHeader.endsWith(':')) {
    console.error('[AUTH] ERROR: Authorization header is missing the API secret (ends with colon)');
  } else {
    // Safe logging of auth header (partial)
    const parts = authHeader.split(':');
    console.error(`[AUTH] Authorization header format: ${parts[0].substring(0, 4)}...:${parts[1] ? '***' : 'missing'}`);
    console.error(`[AUTH] Authorization header length: ${authHeader.length} characters`);
  }
  
  // Log other headers without the auth header
  const headersForLogging = {...config.headers};
  delete headersForLogging['Authorization']; // Remove auth header for safe logging
  console.error(`[REQUEST] Headers:`, JSON.stringify(headersForLogging, null, 2));
  
=======
  console.error(`Making request to: ${config.url}`);
  console.error(`Request method: ${config.method}`);
  console.error(`Request headers:`, JSON.stringify(config.headers, null, 2));
>>>>>>> eac7a69d
  if (config.data) {
    console.error(`[REQUEST] Data:`, JSON.stringify(config.data, null, 2));
  }
  
  return config;
});

// Add response interceptor with enhanced error handling
frappe.axios.interceptors.response.use(
  response => {
    console.error(`[RESPONSE] Status: ${response.status}`);
    console.error(`[RESPONSE] Headers:`, JSON.stringify(response.headers, null, 2));
    console.error(`[RESPONSE] Data:`, JSON.stringify(response.data, null, 2));
    return response;
  },
  error => {
    console.error(`[ERROR] Response error occurred:`, error.message);
    
    // Enhanced error logging
    if (error.response) {
      console.error(`[ERROR] Status: ${error.response.status}`);
      console.error(`[ERROR] Status text: ${error.response.statusText}`);
      console.error(`[ERROR] Data:`, JSON.stringify(error.response.data, null, 2));
      
      // Special handling for authentication errors
      if (error.response.status === 401 || error.response.status === 403) {
        console.error(`[AUTH ERROR] Authentication failed with status ${error.response.status}`);
        
        // Check for specific Frappe error patterns
        const data = error.response.data;
        if (data) {
          if (data.exc_type) console.error(`[AUTH ERROR] Exception type: ${data.exc_type}`);
          if (data.exception) console.error(`[AUTH ERROR] Exception: ${data.exception}`);
          if (data._server_messages) console.error(`[AUTH ERROR] Server messages: ${data._server_messages}`);
          if (data.message) console.error(`[AUTH ERROR] Message: ${data.message}`);
        }
        
        // Add authentication error info to the error object for better error handling
        error.authError = true;
        error.authErrorDetails = {
          status: error.response.status,
          data: error.response.data,
          apiKeyAvailable: !!FRAPPE_API_KEY,
          apiSecretAvailable: !!FRAPPE_API_SECRET
        };
      }
    } else if (error.request) {
      console.error(`[ERROR] No response received. Request:`, error.request);
    } else {
      console.error(`[ERROR] Error setting up request:`, error.message);
    }
<<<<<<< HEAD
    
    // Log config information
    if (error.config) {
      console.error(`[ERROR] Request URL: ${error.config.method?.toUpperCase()} ${error.config.url}`);
      console.error(`[ERROR] Base URL: ${error.config.baseURL}`);
      
      // Log headers without auth header
      const headersForLogging = {...error.config.headers};
      delete headersForLogging['Authorization']; // Remove auth header for safe logging
      console.error(`[ERROR] Request headers:`, JSON.stringify(headersForLogging, null, 2));
=======
    return Promise.reject(error);
  }
);

// Add the same interceptors to the password-based client
frappePassword.axios.interceptors.request.use(config => {
  config.headers = config.headers || {};
  console.error(`[Password Auth] Making request to: ${config.url}`);
  console.error(`[Password Auth] Request method: ${config.method}`);
  console.error(`[Password Auth] Request headers:`, JSON.stringify(config.headers, null, 2));
  if (config.data) {
    console.error(`[Password Auth] Request data:`, JSON.stringify(config.data, null, 2));
  }
  return config;
});

frappePassword.axios.interceptors.response.use(
  response => {
    console.error(`[Password Auth] Response status: ${response.status}`);
    console.error(`[Password Auth] Response headers:`, JSON.stringify(response.headers, null, 2));
    console.error(`[Password Auth] Response data:`, JSON.stringify(response.data, null, 2));
    return response;
  },
  error => {
    console.error(`[Password Auth] Response error:`, error);
    if (error.response) {
      console.error(`[Password Auth] Error status: ${error.response.status}`);
      console.error(`[Password Auth] Error data:`, JSON.stringify(error.response.data, null, 2));
>>>>>>> eac7a69d
    }
    
    return Promise.reject(error);
  }
);<|MERGE_RESOLUTION|>--- conflicted
+++ resolved
@@ -61,7 +61,7 @@
 // Add request interceptor with enhanced authentication debugging
 frappe.axios.interceptors.request.use(config => {
   config.headers = config.headers || {};
-<<<<<<< HEAD
+  console.error(`Request method: ${config.method}`);
   config.headers['X-Press-Team'] = FRAPPE_TEAM_NAME;
   
   // Log basic request info
@@ -98,11 +98,6 @@
   delete headersForLogging['Authorization']; // Remove auth header for safe logging
   console.error(`[REQUEST] Headers:`, JSON.stringify(headersForLogging, null, 2));
   
-=======
-  console.error(`Making request to: ${config.url}`);
-  console.error(`Request method: ${config.method}`);
-  console.error(`Request headers:`, JSON.stringify(config.headers, null, 2));
->>>>>>> eac7a69d
   if (config.data) {
     console.error(`[REQUEST] Data:`, JSON.stringify(config.data, null, 2));
   }
@@ -154,7 +149,6 @@
     } else {
       console.error(`[ERROR] Error setting up request:`, error.message);
     }
-<<<<<<< HEAD
     
     // Log config information
     if (error.config) {
@@ -165,36 +159,6 @@
       const headersForLogging = {...error.config.headers};
       delete headersForLogging['Authorization']; // Remove auth header for safe logging
       console.error(`[ERROR] Request headers:`, JSON.stringify(headersForLogging, null, 2));
-=======
-    return Promise.reject(error);
-  }
-);
-
-// Add the same interceptors to the password-based client
-frappePassword.axios.interceptors.request.use(config => {
-  config.headers = config.headers || {};
-  console.error(`[Password Auth] Making request to: ${config.url}`);
-  console.error(`[Password Auth] Request method: ${config.method}`);
-  console.error(`[Password Auth] Request headers:`, JSON.stringify(config.headers, null, 2));
-  if (config.data) {
-    console.error(`[Password Auth] Request data:`, JSON.stringify(config.data, null, 2));
-  }
-  return config;
-});
-
-frappePassword.axios.interceptors.response.use(
-  response => {
-    console.error(`[Password Auth] Response status: ${response.status}`);
-    console.error(`[Password Auth] Response headers:`, JSON.stringify(response.headers, null, 2));
-    console.error(`[Password Auth] Response data:`, JSON.stringify(response.data, null, 2));
-    return response;
-  },
-  error => {
-    console.error(`[Password Auth] Response error:`, error);
-    if (error.response) {
-      console.error(`[Password Auth] Error status: ${error.response.status}`);
-      console.error(`[Password Auth] Error data:`, JSON.stringify(error.response.data, null, 2));
->>>>>>> eac7a69d
     }
     
     return Promise.reject(error);
